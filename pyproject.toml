--- conflicted
+++ resolved
@@ -7,18 +7,13 @@
 readme = "README.md"
 
 [tool.poetry.dependencies]
-<<<<<<< HEAD
-python = "^3.9"
+python = "^3.10"
 
 # Uncomment with old infra
 # ch5mpy = { git = "git@gilab.vidium.fr:vidium/ch5mpy.git", branch = "master" }
 # Comment with old infra
 ch5mpy = { git = "git@git.vidium.solutions:vidium/ch5mpy.git", branch = "master" }
 
-=======
-python = "^3.10"
-ch5mpy = { git = "git@gitlab.vidium.fr:vidium/ch5mpy.git", branch = "master" }
->>>>>>> 1a0f1ac1
 pandas = "^2.2"
 
 
